{
  "name": "vortex",
<<<<<<< HEAD
  "version": "0.17.0",
=======
  "version": "0.16.15",
>>>>>>> bc35c0bf
  "productName": "Vortex",
  "description": "Vortex",
  "author": "Black Tree Gaming Ltd.",
  "license": "GPL-3.0",
  "main": "main.js",
  "repository": {
    "type": "git",
    "url": "https://github.com/Nexus-Mods/Vortex"
  },
  "vortex": {
    "electron": "2.0.12"
  },
  "dependencies": {
    "bbcode-to-react": "TanninOne/bbcode-to-react",
    "bluebird": "^3.5.1",
    "bootstrap-sass": "^3.3.7",
    "content-disposition": "^0.5.2",
    "content-type": "^1.0.4",
    "crash-dump": "Nexus-Mods/node-crash-dump",
    "d3": "5.5.0",
    "draggabilly": "^2.2.0",
    "drivelist": "^6.4.0",
    "electron-edge-js": "^8.3.6",
    "electron-redux": "TanninOne/electron-redux",
    "electron-updater": "^3.1.2",
    "encoding-down": "^5.0.4",
    "exe-version": "Nexus-Mods/node-exe-version",
    "feedparser": "^2.2.9",
    "fomod-installer": "Nexus-Mods/fomod-installer",
    "fs-extra-promise": "^1.0.1",
    "fuzzball": "^1.1.5",
    "graphlib": "^2.1.5",
    "i18next": "^11.6.0",
    "i18next-node-fs-backend": "^2.0.0",
    "icon-extract": "Nexus-Mods/node-icon-extract",
    "iconv-lite": "^0.4.23",
    "immutability-helper": "^2.7.1",
    "is-admin": "^2.1.1",
    "level-js": "^3.0.0",
    "leveldown": "4.0.1",
    "levelup": "3.1.1",
    "libxmljs": "^0.19.1",
    "lodash": "^4.17.10",
    "minimatch": "^3.0.4",
    "modmeta-db": "Nexus-Mods/modmeta-db",
    "moment": "^2.22.2",
    "nbind": "^0.3.15",
    "nexus-api": "Nexus-Mods/node-nexus-api",
    "node-7z": "Nexus-Mods/node-7z",
    "node-ipc": "^9.1.1",
    "node-sass": "^4.9.3",
    "opn": "TanninOne/opn",
    "packery": "^2.1.2",
    "permissions": "Nexus-Mods/node-permissions",
    "prop-types": "^15.6.2",
    "re-reselect": "^2.1.0",
    "react": "^16.4.2",
    "react-addons-css-transition-group": "^15.6.2",
    "react-addons-shallow-compare": "^15.6.2",
    "react-bootstrap": "^0.32.1",
    "react-datepicker": "^1.6.0",
    "react-dnd": "^3.0.2",
    "react-dnd-html5-backend": "^3.0.2",
    "react-dom": "^16.4.2",
    "react-fontawesome": "^1.6.1",
    "react-i18next": "^7.10.1",
    "react-markdown": "^3.4.1",
    "react-redux": "^5.0.7",
    "react-resize-detector": "^3.1.1",
    "react-safe-html": "^0.6.0",
    "react-select": "^1.2.1",
    "react-sortable-tree": "^2.2.0",
    "recharts": "^1.1.0",
    "redux": "^4.0.0",
    "redux-act": "^1.7.4",
    "redux-thunk": "^2.3.0",
    "redux-watcher": "^1.0.1",
    "request": "^2.88.0",
    "reselect": "^3.0.1",
    "rimraf": "TanninOne/rimraf",
    "semver": "^5.5.0",
    "semvish": "^1.1.0",
    "shortid": "^2.2.13",
    "simple-vdf": "^1.1.1",
    "source-map-support": "^0.5.9",
    "string-template": "^1.0.0",
    "tmp": "0.0.33",
    "turbowalk": "Nexus-Mods/node-turbowalk",
    "uuid": "^3.3.2",
    "vortex-parse-ini": "Nexus-Mods/vortex-parse-ini",
    "vortex-run": "file:../src/util/vortex-run",
    "wholocks": "Nexus-Mods/node-wholocks",
    "winapi-bindings": "Nexus-Mods/node-winapi-bindings",
    "winston": "^2.4.3",
    "ws": "^6.0.0"
  }
}<|MERGE_RESOLUTION|>--- conflicted
+++ resolved
@@ -1,10 +1,6 @@
 {
   "name": "vortex",
-<<<<<<< HEAD
   "version": "0.17.0",
-=======
-  "version": "0.16.15",
->>>>>>> bc35c0bf
   "productName": "Vortex",
   "description": "Vortex",
   "author": "Black Tree Gaming Ltd.",
