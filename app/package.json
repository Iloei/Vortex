{
  "name": "vortex",
<<<<<<< HEAD
  "version": "0.16.0",
=======
  "version": "0.15.3",
>>>>>>> 7eea5401
  "productName": "Vortex",
  "description": "Vortex",
  "author": "Black Tree Gaming Ltd.",
  "license": "GPL-3.0",
  "main": "main.js",
  "repository": {
    "type": "git",
    "url": "https://github.com/Nexus-Mods/Vortex"
  },
  "vortex": {
    "electron": "2.0.2"
  },
  "dependencies": {
    "bbcode-to-react": "TanninOne/bbcode-to-react",
    "bluebird": "^3.5.1",
    "bootstrap-sass": "^3.3.7",
    "content-disposition": "^0.5.2",
    "content-type": "^1.0.4",
    "crash-dump": "Nexus-Mods/node-crash-dump",
    "d3": "4.11.0",
    "draggabilly": "^2.1.1",
    "drivelist": "^6.1.8",
    "edge": "^7.10.1",
    "electron-updater": "^2.21.10",
    "exe-version": "Nexus-Mods/node-exe-version",
    "feedparser": "^2.2.2",
    "ffi": "^2.2.0",
    "fomod-installer": "Nexus-Mods/fomod-installer",
    "fs-extra-promise": "^1.0.1",
    "graphlib": "^2.1.1",
    "i18next": "^10.0.3",
    "i18next-node-fs-backend": "^1.0.0",
    "icon-extract": "Nexus-Mods/node-icon-extract",
    "iconv-lite": "^0.4.19",
    "immutability-helper": "^2.4.0",
    "level-js": "^2.2.4",
    "leveldown": "1.7.2",
    "levelup": "1.3.5",
    "libxmljs": "^0.18.7",
    "lodash": "^4.17.4",
    "minimatch": "^3.0.4",
    "modmeta-db": "Nexus-Mods/modmeta-db",
    "nbind": "^0.3.15",
    "nexus-api": "Nexus-Mods/node-nexus-api",
    "node-7z": "Nexus-Mods/node-7z",
    "node-ipc": "^9.1.1",
    "node-sass": "^4.5.3",
    "opn": "TanninOne/opn",
    "packery": "^2.1.1",
    "permissions": "Nexus-Mods/node-permissions",
    "prop-types": "^15.6.0",
    "react": "^16.2.0",
    "react-addons-css-transition-group": "^15.6.2",
    "react-addons-shallow-compare": "^15.6.2",
    "react-bootstrap": "^0.32.0",
    "react-datepicker": "^1.5.0",
    "react-dnd": "^2.5.4",
    "react-dnd-html5-backend": "^2.5.4",
    "react-dom": "^16.2.0",
    "react-fontawesome": "^1.6.1",
    "react-i18next": "^6.0.6",
    "react-layout-pane": "Nexus-Mods/react-layout-pane",
    "react-markdown": "^2.5.0",
    "react-redux": "^5.0.6",
    "react-resize-detector": "^2.3.0",
    "react-safe-html": "TanninOne/react-safe-html",
    "react-select": "^1.2.1",
    "react-sortable-tree": "^1.4.0",
    "react-split-pane": "^0.1.66",
    "recharts": "^1.0.0-beta.0",
    "redux": "^3.7.2",
    "redux-act": "^1.7.3",
    "redux-devtools": "^3.4.0",
    "redux-devtools-dispatch": "^2.2.1",
    "redux-devtools-log-monitor": "^1.3.0",
    "redux-electron-store": "^0.4.1",
    "redux-thunk": "^2.2.0",
    "redux-watcher": "^1.0.1",
    "ref": "^1.3.5",
    "ref-union": "^1.0.1",
    "request": "^2.83.0",
    "reselect": "^3.0.1",
    "rimraf": "TanninOne/rimraf",
    "semver": "^5.4.1",
    "semvish": "^1.1.0",
    "shortid": "^2.2.8",
    "simple-vdf": "^1.1.0",
    "source-map-support": "^0.5.5",
    "string-template": "^1.0.0",
    "tmp": "0.0.33",
    "turbowalk": "Nexus-Mods/node-turbowalk",
    "uuid": "^3.1.0",
    "vortex-parse-ini": "Nexus-Mods/vortex-parse-ini",
    "vortex-run": "file:../src/util/vortex-run",
    "winreg": "^1.2.4",
    "winston": "^2.4.0",
    "ws": "^4.0.0",
    "xml2js": "^0.4.19"
  }
}<|MERGE_RESOLUTION|>--- conflicted
+++ resolved
@@ -1,10 +1,6 @@
 {
   "name": "vortex",
-<<<<<<< HEAD
   "version": "0.16.0",
-=======
-  "version": "0.15.3",
->>>>>>> 7eea5401
   "productName": "Vortex",
   "description": "Vortex",
   "author": "Black Tree Gaming Ltd.",
