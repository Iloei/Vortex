import {setPluginOrder} from './actions/loadOrder';
import {setLootActivity} from './actions/plugins';
import {IPluginsLoot} from './types/IPlugins';
import {gameSupported, lootAppPath, pluginPath} from './util/gameSupport';

import * as Promise from 'bluebird';
import { remote } from 'electron';
import * as fs from 'fs-extra-promise';
import {GameId, LootDatabase} from 'loot';
import * as path from 'path';
import * as ReduxThunk from 'redux-thunk';
import {actions, log, selectors, types, util} from 'vortex-api';

class LootInterface {
  private mLoot: LootDatabase;
  private mLootGame: string;
  private mLootQueue: Promise<void>;
  private mOnSetLootActivity: (activity: string) => void;
  private mExtensionApi: types.IExtensionApi;
  private mOnFirstInit: () => void = null;

  private mUserlistTime: Date;

  private sortAsync;
  private loadListsAsync;
  private updateAsync;
  private evalListsAsync;

  constructor(context: types.IExtensionContext) {
    const store = context.api.store;

    this.mLootQueue = new Promise<void>((resolve, reject) => {
      this.mOnFirstInit = () => {
        resolve();
      };
    });

    this.mExtensionApi = context.api;

    // when the game changes, we need to re-initialize loot for that game
<<<<<<< HEAD
    context.api.events.on('gamemode-activated',
      gameMode => this.onGameModeChanged(context, gameMode));

    { // in case the initial gamemode-activated event was already sent,
      // initialize right away
      const gameMode = selectors.activeGameId(store.getState());
      if (gameMode) {
        this.onGameModeChanged(context, gameMode);
=======
    context.api.events.on('gamemode-activated', (gameMode: string) => {
      const gamePath: string = selectors.currentGameDiscovery(store.getState()).path;
      if (gameSupported(gameMode)) {
        this.init(gameMode as GameId, gamePath)
          .then(() => null)
          .catch(err => {
            context.api.showErrorNotification('Failed to initialize LOOT', err.message);
            this.mLoot = undefined;
          });
      } else {
        this.mLoot = undefined;
>>>>>>> 3872908a
      }
    }

    // on demand, re-sort the plugin list
    context.api.events.on('autosort-plugins', (manual: boolean) => {
      if ((manual || store.getState().settings.plugins.autoSort)
          && (this.mLoot !== undefined)) {
        const t = this.mExtensionApi.translate;
        const state = store.getState();
        const gameMode = selectors.activeGameId(state);
        if (!gameSupported(gameMode)) {
          return;
        }
        this.readLists(gameMode as GameId);
        const id = require('shortid').generate();
        this.enqueue(t('Sorting plugins'), () => {
          if (gameMode !== this.mLootGame) {
            // game mode has been switched
            return Promise.resolve();
          }
          let pluginNames: string[] = Object.keys(state.loadOrder);
          pluginNames = pluginNames.filter((name: string) =>
            (state.session.plugins.pluginList[name] !== undefined)
            // TODO: current loot doesn't support esl yet
            && (path.extname(name) !== '.esl'),
          );
          return this.sortAsync(pluginNames)
            .then((sorted: string[]) => store.dispatch(setPluginOrder(sorted)));
        });
      }
      return Promise.resolve();
    });

    context.api.events.on('plugin-details', this.pluginDetails);

    this.mOnSetLootActivity = (activity: string) => {
      store.dispatch(setLootActivity(activity));
    };
  }

  public wait(): Promise<void> {
    return new Promise<void>((resolve, reject) => {
      if (this.mOnFirstInit !== null) {
        // if the first initialisation hasn't happened yet there is no queue to wait on
        return resolve();
      }
      this.enqueue('', () => {
        resolve();
        return Promise.resolve();
      });
    });
  }

  private onGameModeChanged = (context: types.IExtensionContext, gameMode: string) => {
    const store = context.api.store;
    const gamePath: string = selectors.currentGameDiscovery(store.getState()).path;
    if (gameSupported(gameMode)) {
      this.init(gameMode as GameId, gamePath)
        .then(() => null)
        .catch(err => {
          context.api.showErrorNotification('Failed to initialize LOOT', err);
          this.mLoot = undefined;
        });
    } else {
      this.mLoot = undefined;
    }
  }

  private pluginDetails =
      (plugins: string[], callback: (result: IPluginsLoot) => void) => {
        if (this.mLoot === undefined) {
          callback({});
          return;
        }
        const t = this.mExtensionApi.translate;
        this.enqueue(t('Reading Plugin Details'), () => {
          const result: IPluginsLoot = {};
          plugins.forEach((pluginName: string) => {
            result[pluginName] = {
              messages: this.mLoot.getPluginMessages(pluginName, 'en'),
              tags: this.mLoot.getPluginTags(pluginName),
              cleanliness: this.mLoot.getPluginCleanliness(pluginName),
            };
          });
          callback(result);
          return Promise.resolve();
        });
      }

  private readLists(gameMode: GameId) {
    const t = this.mExtensionApi.translate;

    const masterlistPath = path.join(lootAppPath(gameMode), 'masterlist.yaml');
    const userlistPath = path.join(remote.app.getPath('userData'), gameMode, 'userlist.yaml');

    this.enqueue(t('Load Lists', { ns: 'gamebryo-plugin' }), () => {
      return fs.statAsync(userlistPath)
        .then((stat: fs.Stats) => Promise.resolve(stat.mtime))
        .catch(() => Promise.resolve(null))
        .then(mtime => {
          // load & evaluate lists first time we need them and whenever
          // the userlist has changed
          if ((mtime !== null) &&
              ((this.mUserlistTime === undefined) ||
               (this.mUserlistTime.getTime() !== mtime.getTime()))) {
            log('info', '(re-)loading loot lists', { mtime, last: this.mUserlistTime });
            return this.loadListsAsync(masterlistPath, mtime !== null ? userlistPath : '')
              .then(() => this.evalListsAsync())
              .then(() => this.mUserlistTime = mtime);
          } else {
            return Promise.resolve();
          }
        })
        ;
    });
  }

  private init(gameMode: GameId, gamePath: string): Promise<void> {
    const t = this.mExtensionApi.translate;
    const localPath = pluginPath(gameMode);
    return fs.ensureDirAsync(localPath)
      .then(() => {
        this.mLoot = new LootDatabase(gameMode, gamePath, localPath);
        this.mLootGame = gameMode;
        this.promisify();

        // little bit of hackery: If tasks are queued before the game mode is activated
        // we assume they are intended for the first active game mode.
        // In that case those tasks were blocked behind a promise that resolves on the
        // mOnFirstInit call. But we have to do our initialisation first!
        let preInitQueue: Promise<void>;
        if (this.mOnFirstInit !== null) {
          preInitQueue = this.mLootQueue;
          this.mLootQueue = Promise.resolve();
        }

        const masterlistPath = path.join(lootAppPath(gameMode), 'masterlist.yaml');
        this.enqueue(t('Update Masterlist', { ns: 'gamebryo-plugin' }), () => {
          return fs.ensureDirAsync(path.dirname(masterlistPath))
            .then(() =>
              this.updateAsync(masterlistPath,
                `https://github.com/loot/${gameMode}.git`,
                'v0.10')
                .catch(err => {
                  this.mExtensionApi.showErrorNotification(
                    'failed to update masterlist', err);
                }));
        });
        this.readLists(gameMode);
        if (preInitQueue) {
          // there were tasks enqueued before the game mode was activated. Now we can run them.
          // enqueue a new promise that resolves once those pre-init tasks are done and unblock
          // them.
          this.enqueue(t('Init Queue'), () => {
            if (this.mOnFirstInit !== null) {
              this.mOnFirstInit();
              this.mOnFirstInit = null;
            }
            return new Promise<void>((resolve, reject) => {
              preInitQueue.then(() => resolve());
            });
          });
        }
        return null;
      });
  }

  private promisify() {
    this.sortAsync = Promise.promisify(this.mLoot.sortPlugins,
      { context: this.mLoot });
    this.loadListsAsync =
      Promise.promisify(this.mLoot.loadLists, { context: this.mLoot });
    this.updateAsync = Promise.promisify(this.mLoot.updateMasterlist,
      { context: this.mLoot });
    this.evalListsAsync =
      Promise.promisify(this.mLoot.evalLists, { context: this.mLoot });
  }

  private reportCycle(err: Error) {
    this.mExtensionApi.sendNotification({
      type: 'warning',
      message: 'Plugins not sorted because of cyclic rules',
      actions: [
        {
          title: 'More',
          action: (dismiss: () => void) => {
            const bbcode = this.mExtensionApi.translate(
              'LOOT reported a cyclic interaction between rules.<br />'
              + 'In the simplest case this is something like '
              + '[i]"A needs to load after B"[/i] and [i]"B needs to load after A"[/i] '
              + 'but it can be arbitrarily complicated: [i]"A after B after C after A"[/i].<br />'
              + 'This conflict involves at least one custom rule.<br />'
              + 'Please read the LOOT message and change your custom rules to resolve the cycle: '
              + '[quote]' + err.message + '[/quote]', { ns: 'gamebryo-plugin' });
            this.mExtensionApi.store.dispatch(
                actions.showDialog('info', 'Cyclic interaction', {bbcode}, [
                  {
                    label: 'Close',
                  },
                ]));
          },
        },
      ],
    });
  }

  private enqueue(description: string, step: () => Promise<void>): void {
    this.mLootQueue = this.mLootQueue.then(() => {
      this.mOnSetLootActivity(description);
      return step()
      .catch((err: Error) => {
        if (err.message.startsWith('Cyclic interaction')) {
          this.reportCycle(err);
        } else if (err.message.endsWith('is not a valid plugin')) {
          this.mExtensionApi.sendNotification({
            id: 'loot-failed',
            type: 'warning',
            message: this.mExtensionApi.translate('Not sorted because: {{msg}}',
              { replace: { msg: err.message }, ns: 'gamebryo-plugin' }),
          });
        } else {
          this.mExtensionApi.showErrorNotification('LOOT operation failed',
                                                   err, { id: 'loot-failed' });
        }
      })
      .finally(() => {
        this.mOnSetLootActivity('');
      });
    });
  }
}

export default LootInterface;<|MERGE_RESOLUTION|>--- conflicted
+++ resolved
@@ -38,7 +38,6 @@
     this.mExtensionApi = context.api;
 
     // when the game changes, we need to re-initialize loot for that game
-<<<<<<< HEAD
     context.api.events.on('gamemode-activated',
       gameMode => this.onGameModeChanged(context, gameMode));
 
@@ -47,19 +46,6 @@
       const gameMode = selectors.activeGameId(store.getState());
       if (gameMode) {
         this.onGameModeChanged(context, gameMode);
-=======
-    context.api.events.on('gamemode-activated', (gameMode: string) => {
-      const gamePath: string = selectors.currentGameDiscovery(store.getState()).path;
-      if (gameSupported(gameMode)) {
-        this.init(gameMode as GameId, gamePath)
-          .then(() => null)
-          .catch(err => {
-            context.api.showErrorNotification('Failed to initialize LOOT', err.message);
-            this.mLoot = undefined;
-          });
-      } else {
-        this.mLoot = undefined;
->>>>>>> 3872908a
       }
     }
 
@@ -120,7 +106,7 @@
       this.init(gameMode as GameId, gamePath)
         .then(() => null)
         .catch(err => {
-          context.api.showErrorNotification('Failed to initialize LOOT', err);
+          context.api.showErrorNotification('Failed to initialize LOOT', err.message);
           this.mLoot = undefined;
         });
     } else {
