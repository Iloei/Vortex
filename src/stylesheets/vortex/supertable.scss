--- conflicted
+++ resolved
@@ -254,12 +254,9 @@
   .dropdown .btn:first-child,
   .dropup .btn:first-child {
     text-align: left;
-<<<<<<< HEAD
-=======
     svg {
       margin-right: 0.5em;
     }
->>>>>>> bc35c0bf
   }
   .dropdown-toggle {
     min-width: initial;
