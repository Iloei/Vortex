/**
 * wrapper for the fs / fs-extra-promise module
 * this allows us to customise the behaviour of fs function across the application.
 * The api should remain compatible with fs-extra-promise, but extensions can be made
 * Notable behaviour changes:
 * - common async functions now retrieve a backtrace before calling, so that on error
 *   they can provide a useful backtrace to where the function was called
 *   (for many error cases the original function didn't have a stack trace in the first place)
 * - retrying on functions that commonly fail temporarily due to external applications
 *   (virus scanners, functions called from vortex) locking files.
 * - ignoring ENOENT error when deleting a file.
 */

import { UserCanceled } from './CustomErrors';
<<<<<<< HEAD
=======
import { delayed } from './delayed';
>>>>>>> f6fe3302
import { log } from './log';

import * as PromiseBB from 'bluebird';
import { dialog as dialogIn, remote } from 'electron';
import * as fs from 'fs-extra-promise';
import * as I18next from 'i18next';
import * as ipc from 'node-ipc';
import * as path from 'path';
import { allow as allowT, getUserId } from 'permissions';
import * as rimraf from 'rimraf';
import { generate as shortid } from 'shortid';
import { runElevated, Win32Error } from 'vortex-run';

const dialog = remote !== undefined ? remote.dialog : dialogIn;

export { constants, FSWatcher, Stats, WriteStream } from 'fs';

// simple re-export of functions we don't touch (yet)
export {
  accessSync,
  closeSync,
  createReadStream,
  createWriteStream,
  linkSync,
  openSync,
  readFileSync,
  readJSONSync,
  statSync,
  watch,
  writeFileSync,
  writeSync,
} from 'fs-extra-promise';

const NUM_RETRIES = 3;
const RETRY_DELAY_MS = 100;
const RETRY_ERRORS = new Set(['EPERM', 'EBUSY', 'EUNKNOWN']);

function unlockConfirm(filePath: string): PromiseBB<boolean> {
  if (dialog === undefined) {
    return PromiseBB.resolve(false);
  }

  const options: Electron.MessageBoxOptions = {
    title: 'Access denied',
    message: `Vortex needs to access "${filePath}" but doesn\'t have permission to.\n`
      + 'If your account has admin rights Vortex can unlock the file for you. '
      + 'Windows will show an UAC dialog.',
    buttons: [
      'Cancel',
      'Retry',
      'Give permission',
    ],
    type: 'warning',
    noLink: true,
  };

  const choice = dialog.showMessageBox(
    remote !== undefined ? remote.getCurrentWindow() : null,
    options);
  return (choice === 0)
    ? PromiseBB.reject(new UserCanceled())
    : PromiseBB.resolve(choice === 2);

}

function busyRetry(filePath: string): PromiseBB<boolean> {
  if (dialog === undefined) {
    return PromiseBB.resolve(false);
  }

  const options: Electron.MessageBoxOptions = {
      title: 'File busy',
      message: `Vortex needs to access "${filePath}" but it\'s open in another application. `
             + 'Please close the file in all other applications and then retry',
      buttons: [
        'Cancel',
        'Retry',
      ],
      type: 'warning',
      noLink: true,
    };

  const choice = dialog.showMessageBox(
    remote !== undefined ? remote.getCurrentWindow() : null,
    options);
  return (choice === 0)
    ? PromiseBB.reject(new UserCanceled())
    : PromiseBB.resolve(true);
}

function errorRepeat(error: NodeJS.ErrnoException, filePath: string): PromiseBB<boolean> {
  if (error.code === 'EBUSY') {
    return busyRetry(filePath);
  } else if (error.code === 'EPERM') {
    return unlockConfirm(filePath)
      .then(doUnlock => {
        if (doUnlock) {
          const userId = getUserId();
          return elevated((ipcPath, req: NodeRequireFunction) => {
            const { allow }: { allow: typeof allowT } = req('permissions');
            return allow(filePath, userId as any, 'rwx');
          }, { filePath, userId })
<<<<<<< HEAD
            .catch(elevatedErr => {
              // if elevation failed, return the original error because the one from
              // elevate - while interesting as well - would make error handling too complicated
              log('error', 'failed to acquire permission', elevatedErr.message);
              return Promise.reject(error);
            })
            .then(() => true);
=======
            .then(() => true)
            .catch(err => {
              log('warn', 'Failed to acquire file access to ', {
                filePath,
                error: err.message
              });
              return true;
            }); 
>>>>>>> f6fe3302
        } else {
          return PromiseBB.resolve(true);
        }
      });
  } else {
    return PromiseBB.resolve(false);
  }
}

function restackErr(error: Error, stackErr: Error): Error {
  error.stack = error.message + '\n' + stackErr.stack;
  return error;
}

function errorHandler(error: NodeJS.ErrnoException, stackErr: Error): PromiseBB<void> {
  return errorRepeat(error, (error as any).dest || error.path)
    .then(repeat => repeat
      ? PromiseBB.resolve()
      : PromiseBB.reject(restackErr(error, stackErr)))
    .catch(err => PromiseBB.reject(restackErr(err, stackErr)));
}

function genWrapperAsync<T extends (...args) => any>(func: T): T {
  const wrapper = (stackErr: Error, ...args) => 
    func(...args)
      .catch(err => errorHandler(err, stackErr)
        .then(() => wrapper(stackErr, ...args)));

  const res = (...args) => wrapper(new Error(), ...args);
  return res as T;
}

const chmodAsync = genWrapperAsync(fs.chmodAsync);
const closeAsync = genWrapperAsync(fs.closeAsync);
const fsyncAsync = genWrapperAsync(fs.fsyncAsync);
const linkAsync = genWrapperAsync(fs.linkAsync);
const lstatAsync = genWrapperAsync(fs.lstatAsync);
const mkdirAsync = genWrapperAsync(fs.mkdirAsync);
const moveAsync = genWrapperAsync(fs.moveAsync);
const openAsync = genWrapperAsync(fs.openAsync);
const readdirAsync = genWrapperAsync(fs.readdirAsync);
const readFileAsync = genWrapperAsync(fs.readFileAsync);
const readlinkAsync = genWrapperAsync(fs.readlinkAsync);
const statAsync = genWrapperAsync(fs.statAsync);
const symlinkAsync = genWrapperAsync(fs.symlinkAsync);
const utimesAsync = genWrapperAsync(fs.utimesAsync);
const writeAsync = genWrapperAsync(fs.writeAsync);
const writeFileAsync = genWrapperAsync(fs.writeFileAsync);

export {
  chmodAsync,
  closeAsync,
  fsyncAsync,
  linkAsync,
  lstatAsync,
  mkdirAsync,
  moveAsync,
  openAsync,
  readlinkAsync,
  readdirAsync,
  readFileAsync,
  statAsync,
  symlinkAsync,
  utimesAsync,
  writeAsync,
  writeFileAsync,
};

export function ensureDirSync(dirPath: string) {
  try {
    fs.ensureDirSync(dirPath);
  } catch (err) {
    throw restackErr(err, new Error());
  }
}

export function ensureFileAsync(filePath: string): PromiseBB<void> {
  return (fs as any).ensureFileAsync(filePath);
}

export function ensureDirAsync(dirPath: string): PromiseBB<void> {
  const stackErr = new Error();
  return fs.ensureDirAsync(dirPath)
    .catch(err => {
      // ensureDir isn't supposed to cause EEXIST errors as far as I understood
      // it but on windows, when targeting a OneDrive path (and similar?)
      // it apparently still does
      if (err.code === 'EEXIST') {
        return PromiseBB.resolve();
      }
      return PromiseBB.reject(restackErr(err, stackErr));
    });
}

function selfCopyCheck(src: string, dest: string) {
  return PromiseBB.join(fs.statAsync(src), fs.statAsync(dest)
                .catch(err => err.code === 'ENOENT' ? PromiseBB.resolve({}) : PromiseBB.reject(err)))
    .then((stats: fs.Stats[]) => (stats[0].ino === stats[1].ino)
        ? PromiseBB.reject(new Error(
          `Source "${src}" and destination "${dest}" are the same file (id "${stats[0].ino}").`))
        : PromiseBB.resolve());
}

/**
 * copy file
 * The copy function from fs-extra doesn't (at the time of writing) correctly check that a file isn't
 * copied onto itself (it fails for links or potentially on case insensitive disks), so this makes
 * a check based on the ino number.
 * Unfortunately a bug in node.js (https://github.com/nodejs/node/issues/12115) prevents this check from
 * working reliably so it can currently be disabled.
 * @param src file to copy
 * @param dest destination path
 * @param options copy options (see documentation for fs)
 */
export function copyAsync(src: string, dest: string,
                          options?: fs.CopyOptions & { noSelfCopy?: boolean }): PromiseBB<void> {
  const stackErr = new Error();
  // fs.copy in fs-extra has a bug where it doesn't correctly avoid copying files onto themselves
  const check = (options !== undefined) && options.noSelfCopy
    ? PromiseBB.resolve()
    : selfCopyCheck(src, dest);
  return check
    .then(() => copyInt(src, dest, options || undefined, stackErr))
    .catch(err => PromiseBB.reject(restackErr(err, stackErr)));
}

function copyInt(
    src: string, dest: string,
    options: fs.CopyOptions,
    stackErr: Error) {
  return fs.copyAsync(src, dest, options)
    .catch((err: NodeJS.ErrnoException) =>
      errorHandler(err, stackErr).then(() => copyInt(src, dest, options, stackErr)));
}

export function removeSync(dirPath: string) {
  rimraf.sync(dirPath, { maxBusyTries: 10 });
}

export function removeAsync(dirPath: string): PromiseBB<void> {
  return removeInt(dirPath, new Error());
}

function removeInt(dirPath: string, stackErr: Error): PromiseBB<void> {
  return new PromiseBB<void>((resolve, reject) => {
    rimraf(dirPath, { maxBusyTries: 10 }, err => {
      if (err) {
        reject(err);
      } else {
        resolve();
      }
    })
  })
    .catch((err: NodeJS.ErrnoException) => (err.code === 'ENOENT')
      // don't mind if a file we wanted deleted was already gone
      ? PromiseBB.resolve()
      : errorHandler(err, stackErr)
        .then(() => removeInt(dirPath, stackErr)));
}

export function unlinkAsync(dirPath: string): PromiseBB<void> {
  return unlinkInt(dirPath, new Error());
}

function unlinkInt(dirPath: string, stackErr: Error): PromiseBB<void> {
  return fs.unlinkAsync(dirPath)
    .catch((err: NodeJS.ErrnoException) => (err.code === 'ENOENT')
        // don't mind if a file we wanted deleted was already gone
        ? PromiseBB.resolve()
        : errorHandler(err, stackErr)
          .then(() => unlinkInt(dirPath, stackErr)));
}

export function renameAsync(sourcePath: string, destinationPath: string): PromiseBB<void> {
  return renameInt(sourcePath, destinationPath, new Error());
}

function renameInt(sourcePath: string, destinationPath: string, stackErr: Error): PromiseBB<void> {
  return fs.renameAsync(sourcePath, destinationPath)
    .catch((err: NodeJS.ErrnoException) => (err.code === 'EPERM')
      ? fs.statAsync(destinationPath)
        .then(stat => stat.isDirectory()
          ? PromiseBB.reject(restackErr(err, stackErr))
          : errorHandler(err, stackErr)
            .then(() => renameInt(sourcePath, destinationPath, stackErr)))
        .catch(newErr => PromiseBB.reject(restackErr(newErr, stackErr)))
      : errorHandler(err, stackErr)
        .then(() => renameInt(sourcePath, destinationPath, stackErr)));
}

export function rmdirAsync(dirPath: string): PromiseBB<void> {
  return rmdirInt(dirPath, new Error(), NUM_RETRIES);
}

function rmdirInt(dirPath: string, stackErr: Error, tries: number): PromiseBB<void> {
  return fs.rmdirAsync(dirPath)
    .catch((err: NodeJS.ErrnoException) => {
      if (err.code === 'ENOENT') {
        // don't mind if a file we wanted deleted was already gone
        return PromiseBB.resolve();
      } else if (RETRY_ERRORS.has(err.code) && (tries > 0)) {
          return PromiseBB.delay(RETRY_DELAY_MS)
            .then(() => rmdirInt(dirPath, stackErr, tries - 1));
      }
      throw restackErr(err, stackErr);
    });
}

function elevated(func: (ipc, req: NodeRequireFunction) => Promise<void>,
                  parameters: any): PromiseBB<void> {
  return new PromiseBB<void>((resolve, reject) => {
    const ipcInst = new ipc.IPC();
    const id = shortid();
    let resolved = false;
    ipcInst.serve(`__fs_elevated_${id}`, () => {
      runElevated(`__fs_elevated_${id}`, func, parameters)
        .catch(Win32Error, err => {
          if (err.code === 5) {
            // this code is returned when the user rejected the UAC dialog. Not currently
            // aware of another case
            reject(new UserCanceled());
          } else {
            reject(new Error(`OS error ${err.message} (${err.code})`));
          }
        })
        .catch(err => {
          if (!resolved) {
            resolved = true;
            reject(err);
          }
        });
    });
    ipcInst.server.on('socket.disconnected', () => {
      ipcInst.server.stop();
      if (!resolved) {
        resolved = true;
        resolve();
      }
    });
    ipcInst.server.on('error', ipcErr => {
      if (!resolved) {
        resolved = true;
        reject(new Error(ipcErr));
      }
    });
    ipcInst.server.on('disconnect', () => {
      ipcInst.server.stop();
      if (!resolved) {
        resolved = true;
        resolve();
      }
    });
    ipcInst.server.start();
  });
}

export function ensureDirWritableAsync(dirPath: string,
                                       confirm: () => PromiseBB<void>): PromiseBB<void> {
  return fs.ensureDirAsync(dirPath)
    .then(() => {
      const canary = path.join(dirPath, '__vortex_canary');
      return (fs as any).ensureFileAsync(canary)
                    .then(() => fs.removeAsync(canary));
    })
    .catch(err => {
      if (err.code === 'EPERM') {
        return confirm()
          .then(() => {
            const userId = getUserId();
            return elevated((ipcPath, req: NodeRequireFunction) => {
              // tslint:disable-next-line:no-shadowed-variable
              const fs = req('fs-extra-promise');
              const { allow } = req('permissions');
              return fs.ensureDirAsync(dirPath)
                .then(() => allow(dirPath, userId, 'rwx'));
            }, { dirPath, userId });
          });
      } else {
        return PromiseBB.reject(err);
      }
    });
}

export function forcePerm<T>(t: I18next.TranslationFunction, op: () => PromiseBB<T>): PromiseBB<T> {
  return op()
    .catch(err => {
      if (err.code === 'EPERM') {
        const choice = dialog.showMessageBox(
          remote !== undefined ? remote.getCurrentWindow() : null, {
          title: 'Access denied',
          message: t('Vortex needs to access "{{ fileName }}" but doesn\'t have permission to.\n'
                   + 'If your account has admin rights Vortex can unlock the file for you. '
                   + 'Windows will show an UAC dialog.',
            { replace: { fileName: err.path } }),
          buttons: [
            'Cancel',
            'Rety',
            'Give permission',
          ],
          noLink: true,
          type: 'warning',
        });
        if (choice === 1) { // Retry
          return forcePerm(t, op);
        } else if (choice === 2) { // Give Permission
          let filePath = err.path;
          const userId = getUserId();
          return fs.statAsync(err.path)
            .catch((statErr) => {
              if (statErr.code === 'ENOENT') {
                filePath = path.dirname(filePath);
              }
              return PromiseBB.resolve();
            })
            .then(() => elevated((ipcPath, req: NodeRequireFunction) => {
              // tslint:disable-next-line:no-shadowed-variable
              const { allow } = req('permissions');
              return allow(filePath, userId, 'rwx');
            }, { filePath, userId })
              .catch(elevatedErr => {
                // if elevation failed, return the original error because the one from
                // elevate, while interesting as well, would make error handling too complicated
                log('error', 'failed to acquire permission', elevatedErr.message);
                return Promise.reject(err);
              }))
            .then(() => forcePerm(t, op));
        } else {
          return PromiseBB.reject(new UserCanceled());
        }
      } else {
        return PromiseBB.reject(err);
      }
    });
}<|MERGE_RESOLUTION|>--- conflicted
+++ resolved
@@ -12,10 +12,6 @@
  */
 
 import { UserCanceled } from './CustomErrors';
-<<<<<<< HEAD
-=======
-import { delayed } from './delayed';
->>>>>>> f6fe3302
 import { log } from './log';
 
 import * as PromiseBB from 'bluebird';
@@ -118,24 +114,16 @@
             const { allow }: { allow: typeof allowT } = req('permissions');
             return allow(filePath, userId as any, 'rwx');
           }, { filePath, userId })
-<<<<<<< HEAD
+            .then(() => true)
             .catch(elevatedErr => {
               // if elevation failed, return the original error because the one from
               // elevate - while interesting as well - would make error handling too complicated
-              log('error', 'failed to acquire permission', elevatedErr.message);
+              log('error', 'failed to acquire permission', {
+                filePath,
+                error: elevatedErr.message
+              });
               return Promise.reject(error);
-            })
-            .then(() => true);
-=======
-            .then(() => true)
-            .catch(err => {
-              log('warn', 'Failed to acquire file access to ', {
-                filePath,
-                error: err.message
-              });
-              return true;
-            }); 
->>>>>>> f6fe3302
+            });
         } else {
           return PromiseBB.resolve(true);
         }
