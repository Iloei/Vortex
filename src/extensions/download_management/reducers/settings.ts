import { IReducerSpec } from '../../../types/IExtensionContext';
import { setSafe } from '../../../util/storeHelper';

import * as actions from '../actions/settings';

/**
 * reducer for changes to ephemeral session state
 */
export const settingsReducer: IReducerSpec = {
  reducers: {
    [actions.setMaxDownloads as any]: (state, payload) => {
      return setSafe(state, [ 'maxParallelDownloads' ], payload);
    },
  },
  defaults: {
    minChunkSize: 1024 * 1024,
<<<<<<< HEAD
    maxChunks: 2,
=======
    maxChunks: 4,
>>>>>>> ae28b0cb
    maxParallelDownloads: 2,
  },
};<|MERGE_RESOLUTION|>--- conflicted
+++ resolved
@@ -14,11 +14,7 @@
   },
   defaults: {
     minChunkSize: 1024 * 1024,
-<<<<<<< HEAD
-    maxChunks: 2,
-=======
     maxChunks: 4,
->>>>>>> ae28b0cb
     maxParallelDownloads: 2,
   },
 };